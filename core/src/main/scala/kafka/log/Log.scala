/**
 * Licensed to the Apache Software Foundation (ASF) under one or more
 * contributor license agreements.  See the NOTICE file distributed with
 * this work for additional information regarding copyright ownership.
 * The ASF licenses this file to You under the Apache License, Version 2.0
 * (the "License"); you may not use this file except in compliance with
 * the License.  You may obtain a copy of the License at
 *
 *    http://www.apache.org/licenses/LICENSE-2.0
 *
 * Unless required by applicable law or agreed to in writing, software
 * distributed under the License is distributed on an "AS IS" BASIS,
 * WITHOUT WARRANTIES OR CONDITIONS OF ANY KIND, either express or implied.
 * See the License for the specific language governing permissions and
 * limitations under the License.
 */

package kafka.log

import java.io.{IOException, File}
import java.util.concurrent.{ConcurrentNavigableMap, ConcurrentSkipListMap}
import java.util.concurrent.atomic._
import kafka.utils._
import scala.collection.JavaConversions.asIterable;
import java.text.NumberFormat
import kafka.message._
import kafka.common._
import kafka.metrics.KafkaMetricsGroup
import com.yammer.metrics.core.Gauge


/**
 * An append-only log for storing messages.
 * 
 * The log is a sequence of LogSegments, each with a base offset denoting the first message in the segment.
 * 
 * New log segments are created according to a configurable policy that controls the size in bytes or time interval
 * for a given segment.
 * 
 * @param dir The directory in which log segments are created.
 * @param maxSegmentSize The maximum segment size in bytes.
 * @param maxMessageSize The maximum message size in bytes (including headers) that will be allowed in this log.
 * @param flushInterval The number of messages that can be appended to this log before we force a flush of the log.
 * @param rollIntervalMs The time after which we will force the rolling of a new log segment
 * @param needsRecovery Should we run recovery on this log when opening it? This should be done if the log wasn't cleanly shut down.
 * @param maxIndexSize The maximum size of an offset index in this log. The index of the active log segment will be pre-allocated to this size.
 * @param indexIntervalBytes The (approximate) number of bytes between entries in the offset index for this log.
 * 
 */
@threadsafe
class Log(val dir: File,
          @volatile var config: LogConfig,
          val needsRecovery: Boolean,
          val scheduler: Scheduler,
          time: Time = SystemTime) extends Logging with KafkaMetricsGroup {

  import kafka.log.Log._
  
  /* A lock that guards all modifications to the log */
  private val lock = new Object

  /* The current number of unflushed messages appended to the write */
  private val unflushed = new AtomicInteger(0)

  /* last time it was flushed */
  private val lastflushedTime = new AtomicLong(time.milliseconds)

  /* the actual segments of the log */
  private val segments: ConcurrentNavigableMap[Long,LogSegment] = loadSegments()
  
  /* The number of times the log has been truncated */
  private val truncates = new AtomicInteger(0)
    
  /* Calculate the offset of the next message */
  private val nextOffset: AtomicLong = new AtomicLong(activeSegment.nextOffset())

  debug("Completed load of log %s with log end offset %d".format(name, logEndOffset))

  newGauge(name + "-" + "NumLogSegments",
           new Gauge[Int] { def getValue = numberOfSegments })

  newGauge(name + "-" + "LogEndOffset",
           new Gauge[Long] { def getValue = logEndOffset })

  /** The name of this log */
  def name  = dir.getName()

  /* Load the log segments from the log files on disk */
  private def loadSegments(): ConcurrentNavigableMap[Long, LogSegment] = {
    // open all the segments read-only
    val logSegments = new ConcurrentSkipListMap[Long, LogSegment]

    // create the log directory if it doesn't exist
    dir.mkdirs()
    
    // first do a pass through the files in the log directory and remove any temporary files 
    // and complete any interrupted swap operations
    for(file <- dir.listFiles if file.isFile) {
      if(!file.canRead)
        throw new IOException("Could not read file " + file)
      val filename = file.getName
      if(filename.endsWith(DeletedFileSuffix) || filename.endsWith(CleanedFileSuffix)) {
        // if the file ends in .deleted or .cleaned, delete it
        file.delete()
      } else if(filename.endsWith(SwapFileSuffix)) {
        // we crashed in the middle of a swap operation, to recover:
        // if a log, swap it in and delete the .index file
        // if an index just delete it, it will be rebuilt
        val baseName = new File(Utils.replaceSuffix(file.getPath, SwapFileSuffix, ""))
        if(baseName.getPath.endsWith(IndexFileSuffix)) {
          file.delete()
        } else if(baseName.getPath.endsWith(LogFileSuffix)){
          // delete the index
          val index = new File(Utils.replaceSuffix(baseName.getPath, LogFileSuffix, IndexFileSuffix))
          index.delete()
          // complete the swap operation
          val renamed = file.renameTo(baseName)
          if(renamed)
            info("Found log file %s from interrupted swap operation, repairing.".format(file.getPath))
          else
            throw new KafkaException("Failed to rename file %s.".format(file.getPath))
        }
      }
    }

    // now do a second pass and load all the .log and .index files
    for(file <- dir.listFiles if file.isFile) {
      val filename = file.getName
      if(filename.endsWith(IndexFileSuffix)) {
        // if it is an index file, make sure it has a corresponding .log file
        val logFile = new File(file.getAbsolutePath.replace(IndexFileSuffix, LogFileSuffix))
        if(!logFile.exists) {
          warn("Found an orphaned index file, %s, with no corresponding log file.".format(file.getAbsolutePath))
          file.delete()
        }
      } else if(filename.endsWith(LogFileSuffix)) {
        // if its a log file, load the corresponding log segment
        val start = filename.substring(0, filename.length - LogFileSuffix.length).toLong
        val hasIndex = Log.indexFilename(dir, start).exists
        val segment = new LogSegment(dir = dir, 
                                     startOffset = start,
                                     indexIntervalBytes = config.indexInterval, 
                                     maxIndexSize = config.maxIndexSize)
        if(!hasIndex) {
          error("Could not find index file corresponding to log file %s, rebuilding index...".format(segment.log.file.getAbsolutePath))
          segment.recover(config.maxMessageSize)
        }
        logSegments.put(start, segment)
      }
    }

    if(logSegments.size == 0) {
      // no existing segments, create a new mutable segment beginning at offset 0
      logSegments.put(0,
                      new LogSegment(dir = dir, 
                                     startOffset = 0,
                                     indexIntervalBytes = config.indexInterval, 
                                     maxIndexSize = config.maxIndexSize))
    } else {
      // reset the index size of the currently active log segment to allow more entries
      val active = logSegments.lastEntry.getValue
      active.index.resize(config.maxIndexSize)

      // run recovery on the active segment if necessary
      if(needsRecovery) {
        info("Recovering active segment of %s.".format(name))
        active.recover(config.maxMessageSize)
      }
    }

    // Check for the index file of every segment, if it's empty or its last offset is greater than its base offset.
    for (s <- asIterable(logSegments.values)) {
      require(s.index.entries == 0 || s.index.lastOffset > s.index.baseOffset,
              "Corrupt index found, index file (%s) has non-zero size but the last offset is %d and the base offset is %d"
              .format(s.index.file.getAbsolutePath, s.index.lastOffset, s.index.baseOffset))
    }

    logSegments
  }

  /**
   * The number of segments in the log.
   * Take care! this is an O(n) operation.
   */
  def numberOfSegments: Int = segments.size
  
  /**
   * The number of truncates that have occurred since the log was opened.
   */
  def numberOfTruncates: Int = truncates.get

  /**
   * Close this log
   */
  def close() {
    debug("Closing log " + name)
    lock synchronized {
      for(seg <- logSegments)
        seg.close()
    }
  }

  /**
   * Append this message set to the active segment of the log, rolling over to a fresh segment if necessary.
   * 
   * This method will generally be responsible for assigning offsets to the messages, 
   * however if the assignOffsets=false flag is passed we will only check that the existing offsets are valid.
   * 
   * @param messages The message set to append
   * @param assignOffsets Should the log assign offsets to this message set or blindly apply what it is given
   * 
   * @throws KafkaStorageException If the append fails due to an I/O error.
   * 
   * @return Information about the appended messages including the first and last offset
   */
<<<<<<< HEAD
  def append(messages: ByteBufferMessageSet, assignOffsets: Boolean = true): LogAppendInfo = {
    val appendInfo = analyzeAndValidateMessageSet(messages)
    
    // if we have any valid messages, append them to the log
    if(appendInfo.count == 0)
      return appendInfo
      
    // trim any invalid bytes or partial messages before appending it to the on-disk log
    var validMessages = trimInvalidBytes(messages)

    try {
      // they are valid, insert them in the log
      lock synchronized {
        // maybe roll the log if this segment is full
        val segment = maybeRoll()
=======
  def append(messages: ByteBufferMessageSet, assignOffsets: Boolean = true): (Long, Long) = {
    val messageSetInfo = analyzeAndValidateMessageSet(messages)

    // if we have any valid messages, append them to the log
    if(messageSetInfo.count == 0) {
      (-1L, -1L)
    } else {
      // trim any invalid bytes or partial messages before appending it to the on-disk log
      var validMessages = trimInvalidBytes(messages)

      try {
        // they are valid, insert them in the log
        val offsets = lock synchronized {
          val firstOffset = nextOffset.get

          // maybe roll the log if this segment is full
          val segment = maybeRoll(segments.view.last)
>>>>>>> 51421fcc
          
        if(assignOffsets) {
          // assign offsets to the messageset
<<<<<<< HEAD
          appendInfo.firstOffset = nextOffset.get
          val offset = new AtomicLong(nextOffset.get)
          try {
            validMessages = validMessages.assignOffsets(offset, appendInfo.codec)
          } catch {
            case e: IOException => throw new KafkaException("Error in validating messages while appending to log '%s'".format(name), e)
=======
          val lastOffset =
            if(assignOffsets) {
              val offsetCounter = new AtomicLong(nextOffset.get)
              try {
                validMessages = validMessages.assignOffsets(offsetCounter, messageSetInfo.codec)
              } catch {
                case e: IOException => throw new KafkaException("Error in validating messages while appending to log '%s'".format(name), e)
              }
              val assignedLastOffset = offsetCounter.get - 1
              val numMessages = assignedLastOffset - firstOffset + 1
              BrokerTopicStats.getBrokerTopicStats(topicName).messagesInRate.mark(numMessages)
              BrokerTopicStats.getBrokerAllTopicsStats.messagesInRate.mark(numMessages)
              assignedLastOffset
            } else {
              require(messageSetInfo.offsetsMonotonic, "Out of order offsets found in " + messages)
              require(messageSetInfo.firstOffset >= nextOffset.get, 
                      "Attempt to append a message set beginning with offset %d to a log with log end offset %d."
                      .format(messageSetInfo.firstOffset, nextOffset.get))
              messageSetInfo.lastOffset
            }

          // Check if the message sizes are valid. This check is done after assigning offsets to ensure the comparison
          // happens with the new message size (after re-compression, if any)
          for(messageAndOffset <- validMessages.shallowIterator) {
            if(MessageSet.entrySize(messageAndOffset.message) > maxMessageSize)
              throw new MessageSizeTooLargeException("Message size is %d bytes which exceeds the maximum configured message size of %d."
                .format(MessageSet.entrySize(messageAndOffset.message), maxMessageSize))
>>>>>>> 51421fcc
          }
          appendInfo.lastOffset = offset.get - 1
        } else {
          // we are taking the offsets we are given
          if(!appendInfo.offsetsMonotonic || appendInfo.firstOffset < nextOffset.get)
            throw new IllegalArgumentException("Out of order offsets found in " + messages)
        }

<<<<<<< HEAD
        // Check if the message sizes are valid. This check is done after assigning offsets to ensure the comparison
        // happens with the new message size (after re-compression, if any)
        for(messageAndOffset <- validMessages.shallowIterator) {
          if(MessageSet.entrySize(messageAndOffset.message) > config.maxMessageSize)
            throw new MessageSizeTooLargeException("Message size is %d bytes which exceeds the maximum configured message size of %d."
              .format(MessageSet.entrySize(messageAndOffset.message), config.maxMessageSize))
=======
          // now append to the log
          segment.append(firstOffset, validMessages)
          
          // advance the log end offset
          nextOffset.set(lastOffset + 1)

          trace("Appended message set to log %s with first offset: %d, next offset: %d, and messages: %s"
                  .format(this.name, firstOffset, nextOffset.get(), validMessages))

          // return the offset at which the messages were appended
          (firstOffset, lastOffset)
>>>>>>> 51421fcc
        }

        // now append to the log
        trace("Appending message set to %s with offsets %d to %d.".format(name, appendInfo.firstOffset, appendInfo.lastOffset))
        segment.append(appendInfo.firstOffset, validMessages)
        
        // increment the log end offset
        nextOffset.set(appendInfo.lastOffset + 1)
          
        // maybe flush the log and index
<<<<<<< HEAD
        maybeFlush(appendInfo.count)
=======
        val numAppendedMessages = (offsets._2 - offsets._1 + 1).toInt
        maybeFlush(numAppendedMessages)
>>>>>>> 51421fcc
        
        appendInfo
      }
    } catch {
      case e: IOException => throw new KafkaStorageException("I/O exception in append to log '%s'".format(name), e)
    }
  }
  
  /** Struct to hold various quantities we compute about each message set before appending to the log
   * @param firstOffset The first offset in the message set
   * @param lastOffset The last offset in the message set
   * @param codec The codec used in the message set
   * @param count The number of messages
   * @param offsetsMonotonic Are the offsets in this message set monotonically increasing
   */
  case class LogAppendInfo(var firstOffset: Long, var lastOffset: Long, codec: CompressionCodec, count: Int, offsetsMonotonic: Boolean)
  
  /**
   * Validate the following:
   * <ol>
   * <li> each message matches its CRC
   * </ol>
   * 
   * Also compute the following quantities:
   * <ol>
   * <li> First offset in the message set
   * <li> Last offset in the message set
   * <li> Number of messages
   * <li> Whether the offsets are monotonically increasing
   * <li> Whether any compression codec is used (if many are used, then the last one is given)
   * </ol>
   */
  private def analyzeAndValidateMessageSet(messages: ByteBufferMessageSet): LogAppendInfo = {
    var messageCount = 0
    var firstOffset, lastOffset = -1L
    var codec: CompressionCodec = NoCompressionCodec
    var monotonic = true
    for(messageAndOffset <- messages.shallowIterator) {
      // update the first offset if on the first message
      if(firstOffset < 0)
        firstOffset = messageAndOffset.offset
      // check that offsets are monotonically increasing
      if(lastOffset >= messageAndOffset.offset)
        monotonic = false
      // update the last offset seen
      lastOffset = messageAndOffset.offset

      // check the validity of the message by checking CRC
      val m = messageAndOffset.message
      m.ensureValid()
      messageCount += 1;
      
      val messageCodec = m.compressionCodec
      if(messageCodec != NoCompressionCodec)
        codec = messageCodec
    }
    LogAppendInfo(firstOffset, lastOffset, codec, messageCount, monotonic)
  }
  
  /**
   * Trim any invalid bytes from the end of this message set (if there are any)
   * @param messages The message set to trim
   * @return A trimmed message set. This may be the same as what was passed in or it may not.
   */
  private def trimInvalidBytes(messages: ByteBufferMessageSet): ByteBufferMessageSet = {
    val messageSetValidBytes = messages.validBytes
    if(messageSetValidBytes < 0)
      throw new InvalidMessageSizeException("Illegal length of message set " + messageSetValidBytes + " Message set cannot be appended to log. Possible causes are corrupted produce requests")
    if(messageSetValidBytes == messages.sizeInBytes) {
      messages
    } else {
      // trim invalid bytes
      val validByteBuffer = messages.buffer.duplicate()
      validByteBuffer.limit(messageSetValidBytes)
      new ByteBufferMessageSet(validByteBuffer)
    }
  }

  /**
   * Read messages from the log
   * @param startOffset The offset to begin reading at
   * @param maxLength The maximum number of bytes to read
   * @param maxOffset -The offset to read up to, exclusive. (i.e. the first offset NOT included in the resulting message set).
   * 
   * @throws OffsetOutOfRangeException If startOffset is beyond the log end offset or before the base offset of the first segment.
   * @return The messages read
   */
  def read(startOffset: Long, maxLength: Int, maxOffset: Option[Long] = None): MessageSet = {
    trace("Reading %d bytes from offset %d in log %s of length %d bytes".format(maxLength, startOffset, name, size))

    // check if the offset is valid and in range
    val next = nextOffset.get
    if(startOffset == next)
      return MessageSet.Empty
    
    var entry = segments.floorEntry(startOffset)
      
    // attempt to read beyond the log end offset is an error
    if(startOffset > next || entry == null)
      throw new OffsetOutOfRangeException("Request for offset %d but we only have log segments in the range %d to %d.".format(startOffset, segments.firstKey, next))
    
    // do the read on the segment with a base offset less than the target offset
    // but if that segment doesn't contain any messages with an offset greater than that
    // continue to read from successive segments until we get some messages or we reach the end of the log
    while(entry != null) {
      val messages = entry.getValue.read(startOffset, maxOffset, maxLength)
      if(messages == null)
        entry = segments.higherEntry(entry.getKey)
      else
        return messages
    }
    
    // okay we are beyond the end of the last segment but less than the log end offset
    MessageSet.Empty
  }

  /**
   * Delete any log segments matching the given predicate function,
   * starting with the oldest segment and moving forward until a segment doesn't match.
   * @param predicate A function that takes in a single log segment and returns true iff it is deletable
   * @return The number of segments deleted
   */
  def deleteOldSegments(predicate: LogSegment => Boolean): Int = {
    // find any segments that match the user-supplied predicate UNLESS it is the final segment 
    // and it is empty (since we would just end up re-creating it
    val lastSegment = activeSegment
    var deletable = logSegments.takeWhile(s => predicate(s) && (s.baseOffset != lastSegment.baseOffset || s.size > 0))
    val numToDelete = deletable.size
    if(numToDelete > 0) {
      lock synchronized {
        // we must always have at least one segment, so if we are going to delete all the segments, create a new one first
        if(segments.size == numToDelete)
          roll()
        // remove the segments for lookups
        deletable.foreach(deleteSegment(_))
      }
    }
    numToDelete
  }

  /**
   * The size of the log in bytes
   */
  def size: Long = logSegments.map(_.size).sum

  /**
   *  The offset of the next message that will be appended to the log
   */
  def logEndOffset: Long = nextOffset.get

  /**
   * Roll the log over to a new empty log segment if necessary
   * @return The currently active segment after (perhaps) rolling to a new segment
   */
  private def maybeRoll(): LogSegment = {
    val segment = activeSegment
    if (segment.size > config.segmentSize || 
        segment.size > 0 && time.milliseconds - segment.created > config.segmentMs ||
        segment.index.isFull) {
      debug("Rolling new log segment in %s (log_size = %d/%d, index_size = %d/%d, age_ms = %d/%d)."
            .format(name,
                    segment.size,
                    config.segmentSize,
                    segment.index.entries,
                    segment.index.maxEntries,
                    time.milliseconds - segment.created,
                    config.segmentMs))
      roll()
    } else {
      segment
    }
  }
  
  /**
   * Roll the log over to a new active segment starting with the current logEndOffset.
   * This will trim the index to the exact size of the number of entries it currently contains.
   * @return The newly rolled segment
   */
  def roll(): LogSegment = {
    lock synchronized {
      // flush the log to ensure that only the active segment needs to be recovered
      if(!segments.isEmpty())
        flush()
  
      val newOffset = logEndOffset
      val logFile = logFilename(dir, newOffset)
      val indexFile = indexFilename(dir, newOffset)
      for(file <- List(logFile, indexFile); if file.exists) {
        warn("Newly rolled segment file " + file.getName + " already exists; deleting it first")
        file.delete()
      }
    
      info("Rolling log '" + name + "' to " + logFile.getName + " and " + indexFile.getName)
      segments.lastEntry() match {
        case null => 
        case entry => entry.getValue.index.trimToValidSize()
      }
      val segment = new LogSegment(dir, 
                                   startOffset = newOffset,
                                   indexIntervalBytes = config.indexInterval, 
                                   maxIndexSize = config.maxIndexSize)
      val prev = addSegment(segment)
      if(prev != null)
        throw new KafkaException("Trying to roll a new log segment for topic partition %s with start offset %d while it already exists.".format(name, newOffset))
      segment
    }
  }

  /**
   * Flush the log if necessary
   * @param numberOfMessages The number of messages that are being appended
   */
  private def maybeFlush(numberOfMessages : Int) {
    if(unflushed.addAndGet(numberOfMessages) >= config.flushInterval)
      flush()
  }

  /**
   * Flush this log file and associated index to the physical disk
   */
  def flush() : Unit = {
    if (unflushed.get == 0)
      return

    debug("Flushing log '" + name + "' last flushed: " + lastFlushTime + " current time: " +
          time.milliseconds + " unflushed = " + unflushed.get)
    lock synchronized {
      activeSegment.flush()
      unflushed.set(0)
      lastflushedTime.set(time.milliseconds)
     }
  }

  /**
   * Completely delete this log directory and all contents from the file system with no delay
   */
  def delete(): Unit = {
    logSegments.foreach(_.delete())
    Utils.rm(dir)
  }

  /**
   * Truncate this log so that it ends with the greatest offset < targetOffset.
   * @param targetOffset The offset to truncate to, an upper bound on all offsets in the log after truncation is complete.
   */
  def truncateTo(targetOffset: Long) {
    info("Truncating log %s to offset %d.".format(name, targetOffset))
    if(targetOffset < 0)
      throw new IllegalArgumentException("Cannot truncate to a negative offset (%d).".format(targetOffset))
    if(targetOffset > logEndOffset) {
      info("Truncating %s to %d has no effect as the largest offset in the log is %d.".format(name, targetOffset, logEndOffset-1))
      return
    }
    lock synchronized {
      if(segments.firstEntry.getValue.baseOffset > targetOffset) {
        truncateFullyAndStartAt(targetOffset)
      } else {
        val deletable = logSegments.filter(segment => segment.baseOffset > targetOffset)
        deletable.foreach(deleteSegment(_))
        activeSegment.truncateTo(targetOffset)
        this.nextOffset.set(targetOffset)
      }
      truncates.getAndIncrement
    }
  }
    
  /**
   *  Delete all data in the log and start at the new offset
   *  @param newOffset The new offset to start the log with
   */
  def truncateFullyAndStartAt(newOffset: Long) {
    debug("Truncate and start log '" + name + "' to " + newOffset)
    lock synchronized {
      val segmentsToDelete = logSegments.toList
      segmentsToDelete.foreach(deleteSegment(_))
      addSegment(new LogSegment(dir, 
                                newOffset,
                                indexIntervalBytes = config.indexInterval, 
                                maxIndexSize = config.maxIndexSize))
      this.nextOffset.set(newOffset)
      truncates.getAndIncrement
    }
  }

  /**
   * The time this log is last known to have been fully flushed to disk
   */
  def lastFlushTime(): Long = lastflushedTime.get
  
  /**
   * The active segment that is currently taking appends
   */
  def activeSegment = segments.lastEntry.getValue
  
  /**
   * All the log segments in this log ordered from oldest to newest
   */
  def logSegments: Iterable[LogSegment] = asIterable(segments.values)
  
  /**
   * Get all segments beginning with the segment that includes "from" and ending with the segment
   * that includes up to "to-1" or the end of the log (if to > logEndOffset)
   */
  def logSegments(from: Long, to: Long) = asIterable(segments.subMap(from, true, to, false).values)
  
  override def toString() = "Log(" + dir + ")"
  
  /**
   * This method performs an asynchronous log segment delete by doing the following:
   * <ol>
   *   <li>It removes the segment from the segment map so that it will no longer be used for reads.
   *   <li>It renames the index and log files by appending .deleted to the respective file name
   *   <li>It schedules an asynchronous delete operation to occur in the future
   * </ol>
   * This allows reads to happen concurrently without synchronization and without the possibility of physically
   * deleting a file while it is being read from.
   * 
   * @param segment The log segment to schedule for deletion
   */
  private def deleteSegment(segment: LogSegment) {
    info("Scheduling log segment %d for log %s for deletion.".format(segment.baseOffset, name))
    lock synchronized {
      segments.remove(segment.baseOffset)
      asyncDeleteSegment(segment)
    }
  }
  
  /**
   * Perform an asynchronous delete on the given file if it exists (otherwise do nothing)
   * @throws KafkaStorageException if the file can't be renamed and still exists 
   */
  private def asyncDeleteSegment(segment: LogSegment) {
    segment.changeFileSuffixes("", Log.DeletedFileSuffix)
    def deleteSeg() {
      info("Deleting segment %d from log %s.".format(segment.baseOffset, name))
      segment.delete()
    }
    scheduler.schedule("delete-file", deleteSeg, delay = config.fileDeleteDelayMs)
  }
  
  /**
   * Swap a new segment in place and delete one or more existing segments in a crash-safe manner. The old segments will
   * be asynchronously deleted.
   * 
   * @param newSegment The new log segment to add to the log
   * @param oldSegments The old log segments to delete from the log
   */
  private[log] def replaceSegments(newSegment: LogSegment, oldSegments: Seq[LogSegment], expectedTruncates: Int) {
    lock synchronized {
      if(expectedTruncates != numberOfTruncates)
        throw new OptimisticLockFailureException("The log has been truncated, expected %d but found %d.".format(expectedTruncates, numberOfTruncates))
      // need to do this in two phases to be crash safe AND do the delete asynchronously
      // if we crash in the middle of this we complete the swap in loadSegments()
      newSegment.changeFileSuffixes(Log.CleanedFileSuffix, Log.SwapFileSuffix)
      addSegment(newSegment)
        
      // delete the old files
      for(seg <- oldSegments) {
        // remove the index entry
        if(seg.baseOffset != newSegment.baseOffset)
          segments.remove(seg.baseOffset)
        // delete segment
        asyncDeleteSegment(seg)
      }
      // okay we are safe now, remove the swap suffix
      newSegment.changeFileSuffixes(Log.SwapFileSuffix, "")
    }  
  }
  
  /**
   * Add the given segment to the segments in this log. If this segment replaces an existing segment, delete it.
   * @param segment The segment to add
   */
  def addSegment(segment: LogSegment) = this.segments.put(segment.baseOffset, segment)
  
}

/**
 * Helper functions for logs
 */
object Log {
  
  /** a log file */
  val LogFileSuffix = ".log"
    
  /** an index file */
  val IndexFileSuffix = ".index"
    
  /** a file that is scheduled to be deleted */
  val DeletedFileSuffix = ".deleted"
    
  /** A temporary file that is being used for log cleaning */
  val CleanedFileSuffix = ".cleaned"
    
  /** A temporary file used when swapping files into the log */
  val SwapFileSuffix = ".swap"

  /**
   * Make log segment file name from offset bytes. All this does is pad out the offset number with zeros
   * so that ls sorts the files numerically.
   * @param offset The offset to use in the file name
   * @return The filename
   */
  def filenamePrefixFromOffset(offset: Long): String = {
    val nf = NumberFormat.getInstance()
    nf.setMinimumIntegerDigits(20)
    nf.setMaximumFractionDigits(0)
    nf.setGroupingUsed(false)
    nf.format(offset)
  }
  
  /**
   * Construct a log file name in the given dir with the given base offset
   * @param dir The directory in which the log will reside
   * @param offset The base offset of the log file
   */
  def logFilename(dir: File, offset: Long) = 
    new File(dir, filenamePrefixFromOffset(offset) + LogFileSuffix)
  
  /**
   * Construct an index file name in the given dir using the given base offset
   * @param dir The directory in which the log will reside
   * @param offset The base offset of the log file
   */
  def indexFilename(dir: File, offset: Long) = 
    new File(dir, filenamePrefixFromOffset(offset) + IndexFileSuffix)
  
}
  <|MERGE_RESOLUTION|>--- conflicted
+++ resolved
@@ -211,14 +211,13 @@
    * 
    * @throws KafkaStorageException If the append fails due to an I/O error.
    * 
-   * @return Information about the appended messages including the first and last offset
-   */
-<<<<<<< HEAD
+   * @return Information about the appended messages including the first and last offset.
+   */
   def append(messages: ByteBufferMessageSet, assignOffsets: Boolean = true): LogAppendInfo = {
     val appendInfo = analyzeAndValidateMessageSet(messages)
     
     // if we have any valid messages, append them to the log
-    if(appendInfo.count == 0)
+    if(appendInfo.shallowCount == 0)
       return appendInfo
       
     // trim any invalid bytes or partial messages before appending it to the on-disk log
@@ -227,66 +226,18 @@
     try {
       // they are valid, insert them in the log
       lock synchronized {
+        appendInfo.firstOffset = nextOffset.get
+
         // maybe roll the log if this segment is full
         val segment = maybeRoll()
-=======
-  def append(messages: ByteBufferMessageSet, assignOffsets: Boolean = true): (Long, Long) = {
-    val messageSetInfo = analyzeAndValidateMessageSet(messages)
-
-    // if we have any valid messages, append them to the log
-    if(messageSetInfo.count == 0) {
-      (-1L, -1L)
-    } else {
-      // trim any invalid bytes or partial messages before appending it to the on-disk log
-      var validMessages = trimInvalidBytes(messages)
-
-      try {
-        // they are valid, insert them in the log
-        val offsets = lock synchronized {
-          val firstOffset = nextOffset.get
-
-          // maybe roll the log if this segment is full
-          val segment = maybeRoll(segments.view.last)
->>>>>>> 51421fcc
-          
+
         if(assignOffsets) {
           // assign offsets to the messageset
-<<<<<<< HEAD
-          appendInfo.firstOffset = nextOffset.get
           val offset = new AtomicLong(nextOffset.get)
           try {
             validMessages = validMessages.assignOffsets(offset, appendInfo.codec)
           } catch {
             case e: IOException => throw new KafkaException("Error in validating messages while appending to log '%s'".format(name), e)
-=======
-          val lastOffset =
-            if(assignOffsets) {
-              val offsetCounter = new AtomicLong(nextOffset.get)
-              try {
-                validMessages = validMessages.assignOffsets(offsetCounter, messageSetInfo.codec)
-              } catch {
-                case e: IOException => throw new KafkaException("Error in validating messages while appending to log '%s'".format(name), e)
-              }
-              val assignedLastOffset = offsetCounter.get - 1
-              val numMessages = assignedLastOffset - firstOffset + 1
-              BrokerTopicStats.getBrokerTopicStats(topicName).messagesInRate.mark(numMessages)
-              BrokerTopicStats.getBrokerAllTopicsStats.messagesInRate.mark(numMessages)
-              assignedLastOffset
-            } else {
-              require(messageSetInfo.offsetsMonotonic, "Out of order offsets found in " + messages)
-              require(messageSetInfo.firstOffset >= nextOffset.get, 
-                      "Attempt to append a message set beginning with offset %d to a log with log end offset %d."
-                      .format(messageSetInfo.firstOffset, nextOffset.get))
-              messageSetInfo.lastOffset
-            }
-
-          // Check if the message sizes are valid. This check is done after assigning offsets to ensure the comparison
-          // happens with the new message size (after re-compression, if any)
-          for(messageAndOffset <- validMessages.shallowIterator) {
-            if(MessageSet.entrySize(messageAndOffset.message) > maxMessageSize)
-              throw new MessageSizeTooLargeException("Message size is %d bytes which exceeds the maximum configured message size of %d."
-                .format(MessageSet.entrySize(messageAndOffset.message), maxMessageSize))
->>>>>>> 51421fcc
           }
           appendInfo.lastOffset = offset.get - 1
         } else {
@@ -295,43 +246,25 @@
             throw new IllegalArgumentException("Out of order offsets found in " + messages)
         }
 
-<<<<<<< HEAD
         // Check if the message sizes are valid. This check is done after assigning offsets to ensure the comparison
         // happens with the new message size (after re-compression, if any)
         for(messageAndOffset <- validMessages.shallowIterator) {
           if(MessageSet.entrySize(messageAndOffset.message) > config.maxMessageSize)
             throw new MessageSizeTooLargeException("Message size is %d bytes which exceeds the maximum configured message size of %d."
               .format(MessageSet.entrySize(messageAndOffset.message), config.maxMessageSize))
-=======
-          // now append to the log
-          segment.append(firstOffset, validMessages)
-          
-          // advance the log end offset
-          nextOffset.set(lastOffset + 1)
-
-          trace("Appended message set to log %s with first offset: %d, next offset: %d, and messages: %s"
-                  .format(this.name, firstOffset, nextOffset.get(), validMessages))
-
-          // return the offset at which the messages were appended
-          (firstOffset, lastOffset)
->>>>>>> 51421fcc
         }
 
         // now append to the log
-        trace("Appending message set to %s with offsets %d to %d.".format(name, appendInfo.firstOffset, appendInfo.lastOffset))
         segment.append(appendInfo.firstOffset, validMessages)
-        
+
         // increment the log end offset
         nextOffset.set(appendInfo.lastOffset + 1)
-          
-        // maybe flush the log and index
-<<<<<<< HEAD
-        maybeFlush(appendInfo.count)
-=======
-        val numAppendedMessages = (offsets._2 - offsets._1 + 1).toInt
-        maybeFlush(numAppendedMessages)
->>>>>>> 51421fcc
-        
+
+        trace("Appended message set to log %s with first offset: %d, next offset: %d, and messages: %s"
+                .format(this.name, appendInfo.firstOffset, nextOffset.get(), validMessages))
+
+        maybeFlush(appendInfo.shallowCount)
+
         appendInfo
       }
     } catch {
@@ -346,7 +279,7 @@
    * @param count The number of messages
    * @param offsetsMonotonic Are the offsets in this message set monotonically increasing
    */
-  case class LogAppendInfo(var firstOffset: Long, var lastOffset: Long, codec: CompressionCodec, count: Int, offsetsMonotonic: Boolean)
+  case class LogAppendInfo(var firstOffset: Long, var lastOffset: Long, codec: CompressionCodec, shallowCount: Int, offsetsMonotonic: Boolean)
   
   /**
    * Validate the following:
